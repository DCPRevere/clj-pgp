--- conflicted
+++ resolved
@@ -6,17 +6,6 @@
 
   :deploy-branches ["master"]
 
-<<<<<<< HEAD
-  :plugins [[lein-cloverage "1.0.2"]]
-
-  :dependencies [[byte-streams "0.1.13"]
-                 [potemkin "0.3.11"]
-                 [org.bouncycastle/bcpg-jdk15on "1.51"]]
-
-  :hiera {:cluster-depth 3}
-
-  :profiles {:dev {:dependencies [[org.clojure/clojure "1.6.0"]]}})
-=======
   :dependencies [[byte-streams "0.1.13"]
                  [potemkin "0.3.11"]
                  [org.bouncycastle/bcpg-jdk15on "1.51"]]
@@ -25,5 +14,4 @@
 
   :profiles {:dev {:plugins [[lein-cloverage "1.0.2"]]
                    :dependencies [[midje "1.6.3"]
-                                  [org.clojure/clojure "1.6.0"]]}})
->>>>>>> a48b786b
+                                  [org.clojure/clojure "1.6.0"]]}})