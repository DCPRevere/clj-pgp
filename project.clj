--- conflicted
+++ resolved
@@ -1,8 +1,4 @@
-<<<<<<< HEAD
-(defproject mvxcvi/clj-pgp "0.8.1"
-=======
 (defproject mvxcvi/clj-pgp "0.8.2"
->>>>>>> 72741419
   :description "Wrapper for the Bouncy Castle OpenPGP library"
   :url "https://github.com/greglook/clj-pgp"
   :license {:name "Public Domain"
